import torch
import torch.nn as nn
import torch.nn.functional as F
from torch.autograd import Variable
import math
from functools import partial

__all__ = ['WideResNet', 'resnet18', 'resnet34', 'resnet50', 'resnet101']


def conv3x3x3(in_planes, out_planes, stride=1):
    # 3x3x3 convolution with padding
    return nn.Conv3d(
        in_planes,
        out_planes,
        kernel_size=3,
        stride=stride,
        padding=1,
        bias=False)


def downsample_basic_block(x, planes, stride):
    out = F.avg_pool3d(x, kernel_size=1, stride=stride)
    zero_pads = torch.Tensor(
        out.size(0), planes - out.size(1), out.size(2), out.size(3),
        out.size(4)).zero_()
    if isinstance(out.data, torch.cuda.FloatTensor):
        zero_pads = zero_pads.cuda()

    out = Variable(torch.cat([out.data, zero_pads], dim=1))

    return out


class WideBottleneck(nn.Module):
    expansion = 2

    def __init__(self, inplanes, planes, stride=1, downsample=None):
        super(WideBottleneck, self).__init__()
        self.conv1 = nn.Conv3d(inplanes, planes, kernel_size=1, bias=False)
        self.bn1 = nn.BatchNorm3d(planes)
        self.conv2 = nn.Conv3d(
            planes, planes, kernel_size=3, stride=stride, padding=1, bias=False)
        self.bn2 = nn.BatchNorm3d(planes)
        self.conv3 = nn.Conv3d(
            planes, planes * self.expansion, kernel_size=1, bias=False)
        self.bn3 = nn.BatchNorm3d(planes * self.expansion)
        self.relu = nn.ReLU(inplace=True)
        self.downsample = downsample
        self.stride = stride

    def forward(self, x):
        residual = x

        out = self.conv1(x)
        out = self.bn1(out)
        out = self.relu(out)

        out = self.conv2(out)
        out = self.bn2(out)
        out = self.relu(out)

        out = self.conv3(out)
        out = self.bn3(out)

        if self.downsample is not None:
            residual = self.downsample(x)

        out += residual
        out = self.relu(out)

        return out


class WideResNet(nn.Module):

    def __init__(self,
                 block,
                 layers,
                 sample_size,
                 sample_duration,
                 k=1,
                 shortcut_type='B',
                 num_classes=400):
        self.inplanes = 64
        super(WideResNet, self).__init__()
        self.conv1 = nn.Conv3d(
            3,
            64,
            kernel_size=7,
            stride=(1, 2, 2),
            padding=(3, 3, 3),
            bias=False)
        self.bn1 = nn.BatchNorm3d(64)
        self.relu = nn.ReLU(inplace=True)
        self.maxpool = nn.MaxPool3d(kernel_size=(3, 3, 3), stride=2, padding=1)
        self.layer1 = self._make_layer(block, 64 * k, layers[0], shortcut_type)
        self.layer2 = self._make_layer(
            block, 128 * k, layers[1], shortcut_type, stride=2)
        self.layer3 = self._make_layer(
            block, 256 * k, layers[2], shortcut_type, stride=2)
        self.layer4 = self._make_layer(
            block, 512 * k, layers[3], shortcut_type, stride=2)
<<<<<<< HEAD
        last_duration = math.ceil(sample_duration / 16)
        last_size = math.ceil(sample_size / 32)
=======
        last_duration = int(math.ceil(sample_duration / 16))
        last_size = int(math.ceil(sample_size / 32))
>>>>>>> b83f3fb1
        self.avgpool = nn.AvgPool3d(
            (last_duration, last_size, last_size), stride=1)
        self.fc = nn.Linear(512 * k * block.expansion, num_classes)

        for m in self.modules():
            if isinstance(m, nn.Conv3d):
                n = m.kernel_size[0] * m.kernel_size[1] * m.out_channels
                m.weight.data.normal_(0, math.sqrt(2. / n))
            elif isinstance(m, nn.BatchNorm3d):
                m.weight.data.fill_(1)
                m.bias.data.zero_()

    def _make_layer(self, block, planes, blocks, shortcut_type, stride=1):
        downsample = None
        if stride != 1 or self.inplanes != planes * block.expansion:
            if shortcut_type == 'A':
                downsample = partial(
                    downsample_basic_block,
                    planes=planes * block.expansion,
                    stride=stride)
            else:
                downsample = nn.Sequential(
                    nn.Conv3d(
                        self.inplanes,
                        planes * block.expansion,
                        kernel_size=1,
                        stride=stride,
                        bias=False), nn.BatchNorm3d(planes * block.expansion))

        layers = []
        layers.append(block(self.inplanes, planes, stride, downsample))
        self.inplanes = planes * block.expansion
        for i in range(1, blocks):
            layers.append(block(self.inplanes, planes))

        return nn.Sequential(*layers)

    def forward(self, x):
        x = self.conv1(x)
        x = self.bn1(x)
        x = self.relu(x)
        x = self.maxpool(x)

        x = self.layer1(x)
        x = self.layer2(x)
        x = self.layer3(x)
        x = self.layer4(x)

        x = self.avgpool(x)

        x = x.view(x.size(0), -1)
        x = self.fc(x)

        return x


def get_fine_tuning_parameters(model, ft_begin_index):
    if ft_begin_index == 0:
        return model.parameters()

    ft_module_names = []
    for i in range(ft_begin_index, 5):
        ft_module_names.append('layer{}'.format(i))
    ft_module_names.append('fc')

    parameters = []
    for k, v in model.named_parameters():
        for ft_module in ft_module_names:
            if ft_module in k:
                parameters.append({'params': v})
                break
        else:
            parameters.append({'params': v, 'lr': 0.0})

    return parameters


def resnet50(**kwargs):
    """Constructs a ResNet-50 model.
    """
    model = WideResNet(WideBottleneck, [3, 4, 6, 3], **kwargs)
    return model<|MERGE_RESOLUTION|>--- conflicted
+++ resolved
@@ -101,13 +101,8 @@
             block, 256 * k, layers[2], shortcut_type, stride=2)
         self.layer4 = self._make_layer(
             block, 512 * k, layers[3], shortcut_type, stride=2)
-<<<<<<< HEAD
-        last_duration = math.ceil(sample_duration / 16)
-        last_size = math.ceil(sample_size / 32)
-=======
         last_duration = int(math.ceil(sample_duration / 16))
         last_size = int(math.ceil(sample_size / 32))
->>>>>>> b83f3fb1
         self.avgpool = nn.AvgPool3d(
             (last_duration, last_size, last_size), stride=1)
         self.fc = nn.Linear(512 * k * block.expansion, num_classes)
