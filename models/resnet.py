import math
from functools import partial

import torch
import torch.nn as nn
import torch.nn.functional as F


def get_inplanes():
    return [64, 128, 256, 512]


def conv3x3x3(in_planes, out_planes, stride=1):
    return nn.Conv3d(in_planes,
                     out_planes,
                     kernel_size=3,
                     stride=stride,
                     padding=1,
                     bias=False)


def conv1x1x1(in_planes, out_planes, stride=1):
    return nn.Conv3d(in_planes,
                     out_planes,
                     kernel_size=1,
                     stride=stride,
                     bias=False)


class BasicBlock(nn.Module):
    expansion = 1

    def __init__(self, in_planes, planes, stride=1, downsample=None):
        super().__init__()

        self.conv1 = conv3x3x3(in_planes, planes, stride)
        self.bn1 = nn.BatchNorm3d(planes)
        self.relu = nn.ReLU(inplace=True)
        self.conv2 = conv3x3x3(planes, planes)
        self.bn2 = nn.BatchNorm3d(planes)
        self.downsample = downsample
        self.stride = stride

    def forward(self, x):
        residual = x

        out = self.conv1(x)
        out = self.bn1(out)
        out = self.relu(out)

        out = self.conv2(out)
        out = self.bn2(out)

        if self.downsample is not None:
            residual = self.downsample(x)

        out += residual
        out = self.relu(out)

        return out


class Bottleneck(nn.Module):
    expansion = 4

    def __init__(self, in_planes, planes, stride=1, downsample=None):
        super().__init__()

        self.conv1 = conv1x1x1(in_planes, planes)
        self.bn1 = nn.BatchNorm3d(planes)
        self.conv2 = conv3x3x3(planes, planes, stride)
        self.bn2 = nn.BatchNorm3d(planes)
        self.conv3 = conv1x1x1(planes, planes * self.expansion)
        self.bn3 = nn.BatchNorm3d(planes * self.expansion)
        self.relu = nn.ReLU(inplace=True)
        self.downsample = downsample
        self.stride = stride

    def forward(self, x):
        residual = x

        out = self.conv1(x)
        out = self.bn1(out)
        out = self.relu(out)

        out = self.conv2(out)
        out = self.bn2(out)
        out = self.relu(out)

        out = self.conv3(out)
        out = self.bn3(out)

        if self.downsample is not None:
            residual = self.downsample(x)

        out += residual
        out = self.relu(out)

        return out


class ResNet(nn.Module):

    def __init__(self,
                 block,
                 layers,
                 block_inplanes,
                 n_input_channels=3,
                 conv1_t_size=7,
                 conv1_t_stride=1,
                 no_max_pool=False,
                 shortcut_type='B',
                 widen_factor=1.0,
                 n_classes=400):
        super().__init__()

        block_inplanes = [int(x * widen_factor) for x in block_inplanes]

        self.in_planes = block_inplanes[0]
        self.no_max_pool = no_max_pool

        self.conv1 = nn.Conv3d(n_input_channels,
                               self.in_planes,
                               kernel_size=(conv1_t_size, 7, 7),
                               stride=(conv1_t_stride, 2, 2),
                               padding=(conv1_t_size // 2, 3, 3),
                               bias=False)
        self.bn1 = nn.BatchNorm3d(self.in_planes)
        self.relu = nn.ReLU(inplace=True)
        self.maxpool = nn.MaxPool3d(kernel_size=3, stride=2, padding=1)
        self.layer1 = self._make_layer(block, block_inplanes[0], layers[0],
                                       shortcut_type)
        self.layer2 = self._make_layer(block,
                                       block_inplanes[1],
                                       layers[1],
                                       shortcut_type,
                                       stride=2)
        self.layer3 = self._make_layer(block,
                                       block_inplanes[2],
                                       layers[2],
                                       shortcut_type,
                                       stride=2)
        self.layer4 = self._make_layer(block,
                                       block_inplanes[3],
                                       layers[3],
                                       shortcut_type,
                                       stride=2)

        self.avgpool = nn.AdaptiveAvgPool3d((1, 1, 1))
        self.fc = nn.Linear(block_inplanes[3] * block.expansion, n_classes)

        for m in self.modules():
            if isinstance(m, nn.Conv3d):
<<<<<<< HEAD
                m.weight = nn.init.kaiming_normal(m.weight, mode='fan_out')
=======
                nn.init.kaiming_normal_(m.weight,
                                        mode='fan_out',
                                        nonlinearity='relu')
>>>>>>> b7fed60b
            elif isinstance(m, nn.BatchNorm3d):
                nn.init.constant_(m.weight, 1)
                nn.init.constant_(m.bias, 0)

    def _downsample_basic_block(self, x, planes, stride):
        out = F.avg_pool3d(x, kernel_size=1, stride=stride)
        zero_pads = torch.zeros(out.size(0), planes - out.size(1), out.size(2),
                                out.size(3), out.size(4))
        if isinstance(out.data, torch.cuda.FloatTensor):
            zero_pads = zero_pads.cuda()

        out = torch.cat([out.data, zero_pads], dim=1)

        return out

    def _make_layer(self, block, planes, blocks, shortcut_type, stride=1):
        downsample = None
        if stride != 1 or self.in_planes != planes * block.expansion:
            if shortcut_type == 'A':
                downsample = partial(self._downsample_basic_block,
                                     planes=planes * block.expansion,
                                     stride=stride)
            else:
                downsample = nn.Sequential(
                    conv1x1x1(self.in_planes, planes * block.expansion, stride),
                    nn.BatchNorm3d(planes * block.expansion))

        layers = []
        layers.append(
            block(in_planes=self.in_planes,
                  planes=planes,
                  stride=stride,
                  downsample=downsample))
        self.in_planes = planes * block.expansion
        for i in range(1, blocks):
            layers.append(block(self.in_planes, planes))

        return nn.Sequential(*layers)

    def forward(self, x):
        x = self.conv1(x)
        x = self.bn1(x)
        x = self.relu(x)
        if not self.no_max_pool:
            x = self.maxpool(x)

        x = self.layer1(x)
        x = self.layer2(x)
        x = self.layer3(x)
        x = self.layer4(x)

        x = self.avgpool(x)

        x = x.view(x.size(0), -1)
        x = self.fc(x)

        return x


def generate_model(model_depth, **kwargs):
    assert model_depth in [10, 18, 34, 50, 101, 152, 200]

    if model_depth == 10:
        model = ResNet(BasicBlock, [1, 1, 1, 1], get_inplanes(), **kwargs)
    elif model_depth == 18:
        model = ResNet(BasicBlock, [2, 2, 2, 2], get_inplanes(), **kwargs)
    elif model_depth == 34:
        model = ResNet(BasicBlock, [3, 4, 6, 3], get_inplanes(), **kwargs)
    elif model_depth == 50:
        model = ResNet(Bottleneck, [3, 4, 6, 3], get_inplanes(), **kwargs)
    elif model_depth == 101:
        model = ResNet(Bottleneck, [3, 4, 23, 3], get_inplanes(), **kwargs)
    elif model_depth == 152:
        model = ResNet(Bottleneck, [3, 8, 36, 3], get_inplanes(), **kwargs)
    elif model_depth == 200:
        model = ResNet(Bottleneck, [3, 24, 36, 3], get_inplanes(), **kwargs)

    return model<|MERGE_RESOLUTION|>--- conflicted
+++ resolved
@@ -151,13 +151,9 @@
 
         for m in self.modules():
             if isinstance(m, nn.Conv3d):
-<<<<<<< HEAD
-                m.weight = nn.init.kaiming_normal(m.weight, mode='fan_out')
-=======
                 nn.init.kaiming_normal_(m.weight,
                                         mode='fan_out',
                                         nonlinearity='relu')
->>>>>>> b7fed60b
             elif isinstance(m, nn.BatchNorm3d):
                 nn.init.constant_(m.weight, 1)
                 nn.init.constant_(m.bias, 0)
