import torch
from torch import nn

from models import resnet, resnet2p1d, pre_act_resnet, wide_resnet, resnext, densenet


def get_module_name(name):
    name = name.split('.')
    if name[0] == 'module':
        i = 1
    else:
        i = 0
    if name[i] == 'features':
        i += 1

    return name[i]


def get_fine_tuning_parameters(model, ft_begin_module):
    if not ft_begin_module:
        return model.parameters()

    parameters = []
    add_flag = False
    for k, v in model.named_parameters():
        if ft_begin_module == get_module_name(k):
            add_flag = True

        if add_flag:
            parameters.append({'params': v})

    return parameters


def generate_model(opt):
    assert opt.model in [
        'resnet', 'resnet2p1d', 'preresnet', 'wideresnet', 'resnext', 'densenet'
    ]

    if opt.model == 'resnet':
        model = resnet.generate_model(model_depth=opt.model_depth,
                                      n_classes=opt.n_classes,
                                      n_input_channels=opt.n_input_channels,
                                      shortcut_type=opt.resnet_shortcut,
                                      conv1_t_size=opt.conv1_t_size,
                                      conv1_t_stride=opt.conv1_t_stride,
                                      no_max_pool=opt.no_max_pool,
                                      widen_factor=opt.resnet_widen_factor)
    elif opt.model == 'resnet2p1d':
        model = resnet2p1d.generate_model(model_depth=opt.model_depth,
                                          n_classes=opt.n_classes,
                                          n_input_channels=opt.n_input_channels,
                                          shortcut_type=opt.resnet_shortcut,
                                          conv1_t_size=opt.conv1_t_size,
                                          conv1_t_stride=opt.conv1_t_stride,
                                          no_max_pool=opt.no_max_pool,
                                          widen_factor=opt.resnet_widen_factor)
    elif opt.model == 'wideresnet':
        model = wide_resnet.generate_model(
            model_depth=opt.model_depth,
            k=opt.wide_resnet_k,
            n_classes=opt.n_classes,
            n_input_channels=opt.n_input_channels,
            shortcut_type=opt.resnet_shortcut,
            conv1_t_size=opt.conv1_t_size,
            conv1_t_stride=opt.conv1_t_stride,
            no_max_pool=opt.no_max_pool)
    elif opt.model == 'resnext':
        model = resnext.generate_model(model_depth=opt.model_depth,
                                       cardinality=opt.resnext_cardinality,
                                       n_classes=opt.n_classes,
                                       n_input_channels=opt.n_input_channels,
                                       shortcut_type=opt.resnet_shortcut,
                                       conv1_t_size=opt.conv1_t_size,
                                       conv1_t_stride=opt.conv1_t_stride,
                                       no_max_pool=opt.no_max_pool)
    elif opt.model == 'preresnet':
        model = pre_act_resnet.generate_model(
            model_depth=opt.model_depth,
            n_classes=opt.n_classes,
            n_input_channels=opt.n_input_channels,
            shortcut_type=opt.resnet_shortcut,
            conv1_t_size=opt.conv1_t_size,
            conv1_t_stride=opt.conv1_t_stride,
            no_max_pool=opt.no_max_pool)
    elif opt.model == 'densenet':
<<<<<<< HEAD
        assert opt.model_depth in [121, 169, 201, 264]

        from models.densenet import get_fine_tuning_parameters

        if opt.model_depth == 121:
            model = densenet.densenet121(
                num_classes=opt.n_classes,
                sample_size=opt.sample_size,
                sample_duration=opt.sample_duration)
        elif opt.model_depth == 169:
            model = densenet.densenet169(
                num_classes=opt.n_classes,
                sample_size=opt.sample_size,
                sample_duration=opt.sample_duration)
        elif opt.model_depth == 201:
            model = densenet.densenet201(
                num_classes=opt.n_classes,
                sample_size=opt.sample_size,
                sample_duration=opt.sample_duration)
        elif opt.model_depth == 264:
            model = densenet.densenet264(
                num_classes=opt.n_classes,
                sample_size=opt.sample_size,
                sample_duration=opt.sample_duration)

    if not opt.no_cuda:
        model = model.cuda()
        model = nn.DataParallel(model, device_ids=None)

        if opt.pretrain_path:
            print('loading pretrained model {}'.format(opt.pretrain_path))
            pretrain = torch.load(opt.pretrain_path)
            assert opt.arch == pretrain['arch']

            model.load_state_dict(pretrain['state_dict'])

            if opt.model == 'densenet':
                model.module.classifier = nn.Linear(
                    model.module.classifier.in_features, opt.n_finetune_classes)
                model.module.classifier = model.module.classifier.cuda()
            else:
                model.module.fc = nn.Linear(model.module.fc.in_features,
                                            opt.n_finetune_classes)
                model.module.fc = model.module.fc.cuda()

            parameters = get_fine_tuning_parameters(model, opt.ft_begin_index)
            return model, parameters
    else:
        if opt.pretrain_path:
            print('loading pretrained model {}'.format(opt.pretrain_path))
            pretrain = torch.load(opt.pretrain_path)
            assert opt.arch == pretrain['arch']

            model.load_state_dict(pretrain['state_dict'])

            if opt.model == 'densenet':
                model.classifier = nn.Linear(
                    model.classifier.in_features, opt.n_finetune_classes)
            else:
                model.fc = nn.Linear(model.fc.in_features,
                                            opt.n_finetune_classes)

            parameters = get_fine_tuning_parameters(model, opt.ft_begin_index)
            return model, parameters
=======
        model = densenet.generate_model(model_depth=opt.model_depth,
                                        n_classes=opt.n_classes,
                                        n_input_channels=opt.n_input_channels,
                                        conv1_t_size=opt.conv1_t_size,
                                        conv1_t_stride=opt.conv1_t_stride,
                                        no_max_pool=opt.no_max_pool)

    return model


def load_pretrained_model(model, pretrain_path, model_name, n_finetune_classes):
    if pretrain_path:
        print('loading pretrained model {}'.format(pretrain_path))
        pretrain = torch.load(pretrain_path, map_location='cpu')

        model.load_state_dict(pretrain['state_dict'])
        tmp_model = model
        if model_name == 'densenet':
            tmp_model.classifier = nn.Linear(tmp_model.classifier.in_features,
                                             n_finetune_classes)
        else:
            tmp_model.fc = nn.Linear(tmp_model.fc.in_features,
                                     n_finetune_classes)

    return model


def make_data_parallel(model, is_distributed, device):
    if is_distributed:
        if device.type == 'cuda' and device.index is not None:
            torch.cuda.set_device(device)
            model.to(device)

            model = nn.parallel.DistributedDataParallel(model,
                                                        device_ids=[device])
        else:
            model.to(device)
            model = nn.parallel.DistributedDataParallel(model)
    elif device.type == 'cuda':
        model = nn.DataParallel(model, device_ids=None).cuda()
>>>>>>> b7fed60b

    return model<|MERGE_RESOLUTION|>--- conflicted
+++ resolved
@@ -84,72 +84,6 @@
             conv1_t_stride=opt.conv1_t_stride,
             no_max_pool=opt.no_max_pool)
     elif opt.model == 'densenet':
-<<<<<<< HEAD
-        assert opt.model_depth in [121, 169, 201, 264]
-
-        from models.densenet import get_fine_tuning_parameters
-
-        if opt.model_depth == 121:
-            model = densenet.densenet121(
-                num_classes=opt.n_classes,
-                sample_size=opt.sample_size,
-                sample_duration=opt.sample_duration)
-        elif opt.model_depth == 169:
-            model = densenet.densenet169(
-                num_classes=opt.n_classes,
-                sample_size=opt.sample_size,
-                sample_duration=opt.sample_duration)
-        elif opt.model_depth == 201:
-            model = densenet.densenet201(
-                num_classes=opt.n_classes,
-                sample_size=opt.sample_size,
-                sample_duration=opt.sample_duration)
-        elif opt.model_depth == 264:
-            model = densenet.densenet264(
-                num_classes=opt.n_classes,
-                sample_size=opt.sample_size,
-                sample_duration=opt.sample_duration)
-
-    if not opt.no_cuda:
-        model = model.cuda()
-        model = nn.DataParallel(model, device_ids=None)
-
-        if opt.pretrain_path:
-            print('loading pretrained model {}'.format(opt.pretrain_path))
-            pretrain = torch.load(opt.pretrain_path)
-            assert opt.arch == pretrain['arch']
-
-            model.load_state_dict(pretrain['state_dict'])
-
-            if opt.model == 'densenet':
-                model.module.classifier = nn.Linear(
-                    model.module.classifier.in_features, opt.n_finetune_classes)
-                model.module.classifier = model.module.classifier.cuda()
-            else:
-                model.module.fc = nn.Linear(model.module.fc.in_features,
-                                            opt.n_finetune_classes)
-                model.module.fc = model.module.fc.cuda()
-
-            parameters = get_fine_tuning_parameters(model, opt.ft_begin_index)
-            return model, parameters
-    else:
-        if opt.pretrain_path:
-            print('loading pretrained model {}'.format(opt.pretrain_path))
-            pretrain = torch.load(opt.pretrain_path)
-            assert opt.arch == pretrain['arch']
-
-            model.load_state_dict(pretrain['state_dict'])
-
-            if opt.model == 'densenet':
-                model.classifier = nn.Linear(
-                    model.classifier.in_features, opt.n_finetune_classes)
-            else:
-                model.fc = nn.Linear(model.fc.in_features,
-                                            opt.n_finetune_classes)
-
-            parameters = get_fine_tuning_parameters(model, opt.ft_begin_index)
-            return model, parameters
-=======
         model = densenet.generate_model(model_depth=opt.model_depth,
                                         n_classes=opt.n_classes,
                                         n_input_channels=opt.n_input_channels,
@@ -190,6 +124,5 @@
             model = nn.parallel.DistributedDataParallel(model)
     elif device.type == 'cuda':
         model = nn.DataParallel(model, device_ids=None).cuda()
->>>>>>> b7fed60b
 
     return model