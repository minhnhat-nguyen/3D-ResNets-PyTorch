--- conflicted
+++ resolved
@@ -160,136 +160,6 @@
                 'fps': fps,
                 'video_id': video_ids[i]
             }
-<<<<<<< HEAD
-            if len(annotations) != 0:
-                sample['label'] = class_to_idx[annotation['label']]
-            else:
-                sample['label'] = -1
-
-            if n_samples_for_each_video == 1:
-                frame_indices = list(range(begin_t, end_t))
-                frame_indices = modify_frame_indices(sample['video'],
-                                                     frame_indices)
-                if len(frame_indices) < 16:
-                    continue
-                sample['frame_indices'] = frame_indices
-                dataset.append(sample)
-            else:
-                if n_samples_for_each_video > 1:
-                    step = max(1,
-                               math.ceil((n_frames - 1 - sample_duration) /
-                                         (n_samples_for_each_video - 1)))
-                else:
-                    step = sample_duration
-                for j in range(begin_t, end_t, step):
-                    sample_j = copy.deepcopy(sample)
-                    frame_indices = list(range(j, j + sample_duration))
-                    frame_indices = modify_frame_indices(
-                        sample_j['video'], frame_indices)
-                    if len(frame_indices) < 16:
-                        continue
-                    sample_j['frame_indices'] = frame_indices
-                    dataset.append(sample_j)
-
-    return dataset, idx_to_class
-
-
-def get_end_t(video_path):
-    file_names = os.listdir(video_path)
-    image_file_names = [x for x in file_names if 'image' in x]
-    image_file_names.sort(reverse=True)
-    return int(image_file_names[0][6:11])
-
-
-def make_untrimmed_dataset(root_path, annotation_path, subset,
-                           n_samples_for_each_video, sample_duration):
-    data = load_annotation_data(annotation_path)
-    video_names, _ = get_video_names_and_annotations(data, subset)
-    class_to_idx = get_class_labels(data)
-    idx_to_class = {}
-    for name, label in class_to_idx.items():
-        idx_to_class[label] = name
-
-    dataset = []
-    for i in range(len(video_names)):
-        if i % 1000 == 0:
-            print('dataset loading [{}/{}]'.format(i, len(video_names)))
-
-        video_path = os.path.join(root_path, video_names[i])
-        if not os.path.exists(video_path):
-            continue
-
-        fps_file_path = os.path.join(video_path, 'fps')
-        fps = load_value_file(fps_file_path)
-
-        begin_t = 1
-        end_t = get_end_t(video_path)
-        n_frames = end_t - begin_t
-
-        sample = {
-            'video': video_path,
-            'segment': [begin_t, end_t],
-            'fps': fps,
-            'video_id': video_names[i][2:]
-        }
-
-        if n_samples_for_each_video >= 1:
-            step = max(1,
-                       math.ceil((n_frames - 1 - sample_duration) /
-                                 (n_samples_for_each_video - 1)))
-        else:
-            step = sample_duration
-        for j in range(begin_t, end_t, step):
-            sample_j = copy.deepcopy(sample)
-            frame_indices = list(range(j, j + sample_duration))
-            frame_indices = modify_frame_indices(sample_j['video'],
-                                                 frame_indices)
-            if len(frame_indices) < 16:
-                continue
-            sample_j['frame_indices'] = frame_indices
-            dataset.append(sample_j)
-
-    return dataset, idx_to_class
-
-
-class ActivityNet(data.Dataset):
-    """
-    Args:
-        root (string): Root directory path.
-        spatial_transform (callable, optional): A function/transform that  takes in an PIL image
-            and returns a transformed version. E.g, ``transforms.RandomCrop``
-        temporal_transform (callable, optional): A function/transform that  takes in a list of frame indices
-            and returns a transformed version
-        target_transform (callable, optional): A function/transform that takes in the
-            target and transforms it.
-        loader (callable, optional): A function to load an video given its path and frame indices.
-     Attributes:
-        classes (list): List of the class names.
-        class_to_idx (dict): Dict with items (class_name, class_index).
-        imgs (list): List of (image path, class_index) tuples
-    """
-
-    def __init__(self,
-                 root_path,
-                 annotation_path,
-                 subset,
-                 is_untrimmed_setting=False,
-                 n_samples_for_each_video=1,
-                 spatial_transform=None,
-                 temporal_transform=None,
-                 target_transform=None,
-                 sample_duration=16,
-                 get_loader=get_default_video_loader):
-        if is_untrimmed_setting:
-            self.data, self.class_names = make_untrimmed_dataset(
-                root_path, annotation_path, subset, n_samples_for_each_video,
-                sample_duration)
-        else:
-            self.data, self.class_names = make_dataset(
-                root_path, annotation_path, subset, n_samples_for_each_video,
-                sample_duration)
-=======
             dataset.append(sample)
->>>>>>> b7fed60b
 
         return dataset, idx_to_class