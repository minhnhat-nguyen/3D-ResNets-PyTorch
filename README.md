# 3D ResNets for Action Recognition

<<<<<<< HEAD
## Update (2018/2/21)

Our paper "Can Spatiotemporal 3D CNNs Retrace the History of 2D CNNs and ImageNet?" is accepted to CVPR2018!  
We update the paper information.

## Update (2018/01/16)

We uploaded some of fine-tuned models on UCF-101 and HMDB-51.

* ResNeXt-101 fine-tuned on UCF-101 (split1)
* ResNeXt-101 (64 frame inputs) fine-tuned on UCF-101 (split1)
* ResNeXt-101 fine-tuned on HMDB-51 (split1)
* ResNeXt-101 (64 frame inputs) fine-tuned on HMDB-51 (split1)

## Update (2017/11/27)

We published [a new paper](https://arxiv.org/abs/1711.09577) on arXiv.  
We also added the following new models and their Kinetics pretrained models in this repository.  

* ResNet-50, 101, 152, 200
* Pre-activation ResNet-200
* Wide ResNet-50
* ResNeXt-101
* DenseNet-121, 201

In addition, we supported new datasets (UCF-101 and HDMB-51) and fine-tuning functions.

Some minor changes are included.

* Outputs are normalized by softmax in test.
  * If you do not want to perform the normalization, please use ```--no_softmax_in_test``` option.
=======
## Update (2020/4/10)

We significantly updated our scripts. If you want to use older versions to reproduce our CVPR2018 paper, you should use the scripts in the CVPR2018 branch.

This update includes as follows:
* Refactoring whole project
* Supporting the newer PyTorch versions
* Supporting distributed training
* Supporting training and testing on the Moments in Time dataset.
* Adding R(2+1)D models
* Uploading 3D ResNet models trained on the Kinetics-700, Moments in Time, and STAIR-Actions datasets
>>>>>>> b7fed60b

## Summary

This is the PyTorch code for the following papers:

[
Kensho Hara, Hirokatsu Kataoka, and Yutaka Satoh,  
"Towards Good Practice for Action Recognition with Spatiotemporal 3D Convolutions",  
Proceedings of the International Conference on Pattern Recognition, pp. 2516-2521, 2018.
](https://ieeexplore.ieee.org/document/8546325)

[
Kensho Hara, Hirokatsu Kataoka, and Yutaka Satoh,  
"Can Spatiotemporal 3D CNNs Retrace the History of 2D CNNs and ImageNet?",  
Proceedings of the IEEE Conference on Computer Vision and Pattern Recognition, pp. 6546-6555, 2018.
](http://openaccess.thecvf.com/content_cvpr_2018/html/Hara_Can_Spatiotemporal_3D_CVPR_2018_paper.html)

[
Kensho Hara, Hirokatsu Kataoka, and Yutaka Satoh,  
"Learning Spatio-Temporal Features with 3D Residual Networks for Action Recognition",  
Proceedings of the ICCV Workshop on Action, Gesture, and Emotion Recognition, 2017.
](http://openaccess.thecvf.com/content_ICCV_2017_workshops/papers/w44/Hara_Learning_Spatio-Temporal_Features_ICCV_2017_paper.pdf)

This code includes training, fine-tuning and testing on Kinetics, Moments in Time, ActivityNet, UCF-101, and HMDB-51.

## Citation

If you use this code or pre-trained models, please cite the following:

```bibtex
@inproceedings{hara3dcnns,
  author={Kensho Hara and Hirokatsu Kataoka and Yutaka Satoh},
  title={Can Spatiotemporal 3D CNNs Retrace the History of 2D CNNs and ImageNet?},
  booktitle={Proceedings of the IEEE Conference on Computer Vision and Pattern Recognition (CVPR)},
  pages={6546--6555},
  year={2018},
}
```

## Pre-trained models
<<<<<<< HEAD

Pre-trained models are available [here](https://drive.google.com/drive/folders/1zvl89AgFAApbH0At-gMuZSeQB_LpNP-M?usp=sharing).  
All models are trained on Kinetics.  
ResNeXt-101 achieved the best performance in our experiments. (See [paper](https://arxiv.org/abs/1711.09577) in details.)

```misc
resnet-18-kinetics.pth: --model resnet --model_depth 18 --resnet_shortcut A
resnet-34-kinetics.pth: --model resnet --model_depth 34 --resnet_shortcut A
resnet-34-kinetics-cpu.pth: CPU ver. of resnet-34-kinetics.pth
resnet-50-kinetics.pth: --model resnet --model_depth 50 --resnet_shortcut B
resnet-101-kinetics.pth: --model resnet --model_depth 101 --resnet_shortcut B
resnet-152-kinetics.pth: --model resnet --model_depth 152 --resnet_shortcut B
resnet-200-kinetics.pth: --model resnet --model_depth 200 --resnet_shortcut B
preresnet-200-kinetics.pth: --model preresnet --model_depth 200 --resnet_shortcut B
wideresnet-50-kinetics.pth: --model wideresnet --model_depth 50 --resnet_shortcut B --wide_resnet_k 2
resnext-101-kinetics.pth: --model resnext --model_depth 101 --resnet_shortcut B --resnext_cardinality 32
densenet-121-kinetics.pth: --model densenet --model_depth 121
densenet-201-kinetics.pth: --model densenet --model_depth 201
```

Some of fine-tuned models on UCF-101 and HMDB-51 (split 1) are also available.

```misc
resnext-101-kinetics-ucf101_split1.pth: --model resnext --model_depth 101 --resnet_shortcut B --resnext_cardinality 32
resnext-101-64f-kinetics-ucf101_split1.pth: --model resnext --model_depth 101 --resnet_shortcut B --resnext_cardinality 32 --sample_duration 64
resnext-101-kinetics-hmdb51_split1.pth: --model resnext --model_depth 101 --resnet_shortcut B --resnext_cardinality 32
resnext-101-64f-kinetics-hmdb51_split1.pth: --model resnext --model_depth 101 --resnet_shortcut B --resnext_cardinality 32 --sample_duration 64
```

### Performance of the models on Kinetics

This table shows the averaged accuracies over top-1 and top-5 on Kinetics.

| Method | Accuracies |
|:---|:---:|
| ResNet-18 | 66.1 |
| ResNet-34 | 71.0 |
| ResNet-50 | 72.2 |
| ResNet-101 | 73.3 |
| ResNet-152 | 73.7 |
| ResNet-200 | 73.7 |
| ResNet-200 (pre-act) | 73.4 |
| Wide ResNet-50 | 74.7 |
| ResNeXt-101 | 75.4 |
| DenseNet-121 | 70.8 |
| DenseNet-201 | 72.3 |

## Requirements

* [PyTorch](http://pytorch.org/)

```bash
conda install pytorch torchvision cuda80 -c soumith
=======

Pre-trained models are available [here](https://drive.google.com/open?id=1xbYbZ7rpyjftI_KCk6YuL-XrfQDz7Yd4).  
All models are trained on Kinetics-700 (_K_), Moments in Time (_M_), STAIR-Actions (_S_), or merged datasets of them (_KM_, _KS_, _MS_, _KMS_).  
If you want to finetune the models on your dataset, you should specify the following options.

```misc
r3d18_K_200ep.pth: --model resnet --model_depth 18 --n_pretrain_classes 700
r3d18_KM_200ep.pth: --model resnet --model_depth 18 --n_pretrain_classes 1039
r3d34_K_200ep.pth: --model resnet --model_depth 34 --n_pretrain_classes 700
r3d34_KM_200ep.pth: --model resnet --model_depth 34 --n_pretrain_classes 1039
r3d50_K_200ep.pth: --model resnet --model_depth 50 --n_pretrain_classes 700
r3d50_KM_200ep.pth: --model resnet --model_depth 50 --n_pretrain_classes 1039
r3d50_KMS_200ep.pth: --model resnet --model_depth 50 --n_pretrain_classes 1139
r3d50_KS_200ep.pth: --model resnet --model_depth 50 --n_pretrain_classes 800
r3d50_M_200ep.pth: --model resnet --model_depth 50 --n_pretrain_classes 339
r3d50_MS_200ep.pth: --model resnet --model_depth 50 --n_pretrain_classes 439
r3d50_S_200ep.pth: --model resnet --model_depth 50 --n_pretrain_classes 100
r3d101_K_200ep.pth: --model resnet --model_depth 101 --n_pretrain_classes 700
r3d101_KM_200ep.pth: --model resnet --model_depth 101 --n_pretrain_classes 1039
r3d152_K_200ep.pth: --model resnet --model_depth 152 --n_pretrain_classes 700
r3d152_KM_200ep.pth: --model resnet --model_depth 152 --n_pretrain_classes 1039
r3d200_K_200ep.pth: --model resnet --model_depth 200 --n_pretrain_classes 700
r3d200_KM_200ep.pth: --model resnet --model_depth 200 --n_pretrain_classes 1039
```

Old pretrained models are still available [here](Pre-trained models are available here.).  
However, some modifications are required to use the old pretrained models in the current scripts.

## Requirements

* [PyTorch](http://pytorch.org/) (ver. 0.4+ required)

```bash
conda install pytorch torchvision cudatoolkit=10.1 -c soumith
>>>>>>> b7fed60b
```

* FFmpeg, FFprobe

<<<<<<< HEAD
```bash
wget http://johnvansickle.com/ffmpeg/releases/ffmpeg-release-64bit-static.tar.xz
tar xvf ffmpeg-release-64bit-static.tar.xz
cd ./ffmpeg-3.3.3-64bit-static/; sudo cp ffmpeg ffprobe /usr/local/bin;
```

=======
>>>>>>> b7fed60b
* Python 3

## Preparation

### ActivityNet

* Download videos using [the official crawler](https://github.com/activitynet/ActivityNet/tree/master/Crawler).
<<<<<<< HEAD
* Convert from avi to jpg files using ```utils/video_jpg.py```

```bash
python utils/video_jpg.py avi_video_directory jpg_video_directory
```

* Generate fps files using ```utils/fps.py```

```bash
python utils/fps.py avi_video_directory jpg_video_directory
=======
* Convert from avi to jpg files using ```util_scripts/generate_video_jpgs.py```

```bash
python -m util_scripts.generate_video_jpgs mp4_video_dir_path jpg_video_dir_path activitynet
```

* Add fps infomartion into the json file ```util_scripts/add_fps_into_activitynet_json.py```

```bash
python -m util_scripts.add_fps_into_activitynet_json mp4_video_dir_path json_file_path
>>>>>>> b7fed60b
```

### Kinetics

* Download videos using [the official crawler](https://github.com/activitynet/ActivityNet/tree/master/Crawler/Kinetics).
  * Locate test set in ```video_directory/test```.
<<<<<<< HEAD
* Convert from avi to jpg files using ```utils/video_jpg_kinetics.py```

```bash
python utils/video_jpg_kinetics.py avi_video_directory jpg_video_directory
```

* Generate n_frames files using ```utils/n_frames_kinetics.py```

```bash
python utils/n_frames_kinetics.py jpg_video_directory
```

* Generate annotation file in json format similar to ActivityNet using ```utils/kinetics_json.py```
  * The CSV files (kinetics_{train, val, test}.csv) are included in the crawler.

```bash
python utils/kinetics_json.py train_csv_path val_csv_path test_csv_path dst_json_path
=======
* Convert from avi to jpg files using ```util_scripts/generate_video_jpgs.py```

```bash
python -m util_scripts.generate_video_jpgs mp4_video_dir_path jpg_video_dir_path kinetics
```

* Generate annotation file in json format similar to ActivityNet using ```util_scripts/kinetics_json.py```
  * The CSV files (kinetics_{train, val, test}.csv) are included in the crawler.

```bash
python -m util_scripts.kinetics_json csv_dir_path 700 jpg_video_dir_path jpg dst_json_path
>>>>>>> b7fed60b
```

### UCF-101

* Download videos and train/test splits [here](http://crcv.ucf.edu/data/UCF101.php).
<<<<<<< HEAD
* Convert from avi to jpg files using ```utils/video_jpg_ucf101_hmdb51.py```

```bash
python utils/video_jpg_ucf101_hmdb51.py avi_video_directory jpg_video_directory
```

* Generate n_frames files using ```utils/n_frames_ucf101_hmdb51.py```

```bash
python utils/n_frames_ucf101_hmdb51.py jpg_video_directory
```

* Generate annotation file in json format similar to ActivityNet using ```utils/ucf101_json.py```
  * ```annotation_dir_path``` includes classInd.txt, trainlist0{1, 2, 3}.txt, testlist0{1, 2, 3}.txt

```bash
python utils/ucf101_json.py annotation_dir_path
=======
* Convert from avi to jpg files using ```util_scripts/generate_video_jpgs.py```

```bash
python -m util_scripts.generate_video_jpgs avi_video_dir_path jpg_video_dir_path ucf101
```

* Generate annotation file in json format similar to ActivityNet using ```util_scripts/ucf101_json.py```
  * ```annotation_dir_path``` includes classInd.txt, trainlist0{1, 2, 3}.txt, testlist0{1, 2, 3}.txt

```bash
python -m util_scripts.ucf101_json annotation_dir_path jpg_video_dir_path dst_json_path
>>>>>>> b7fed60b
```

### HMDB-51

* Download videos and train/test splits [here](http://serre-lab.clps.brown.edu/resource/hmdb-a-large-human-motion-database/).
<<<<<<< HEAD
* Convert from avi to jpg files using ```utils/video_jpg_ucf101_hmdb51.py```

```bash
python utils/video_jpg_ucf101_hmdb51.py avi_video_directory jpg_video_directory
```

* Generate n_frames files using ```utils/n_frames_ucf101_hmdb51.py```

```bash
python utils/n_frames_ucf101_hmdb51.py jpg_video_directory
```

* Generate annotation file in json format similar to ActivityNet using ```utils/hmdb51_json.py```
  * ```annotation_dir_path``` includes brush_hair_test_split1.txt, ...

```bash
python utils/hmdb51_json.py annotation_dir_path
=======
* Convert from avi to jpg files using ```util_scripts/generate_video_jpgs.py```

```bash
python -m util_scripts.generate_video_jpgs avi_video_dir_path jpg_video_dir_path hmdb51
```

* Generate annotation file in json format similar to ActivityNet using ```util_scripts/hmdb51_json.py```
  * ```annotation_dir_path``` includes brush_hair_test_split1.txt, ...

```bash
python -m util_scripts.hmdb51_json annotation_dir_path jpg_video_dir_path dst_json_path
>>>>>>> b7fed60b
```

## Running the code

Assume the structure of data directories is the following:

```misc
~/
  data/
    kinetics_videos/
      jpg/
        .../ (directories of class names)
          .../ (directories of video names)
            ... (jpg files)
    results/
      save_100.pth
    kinetics.json
```

Confirm all options.

```bash
<<<<<<< HEAD
python main.lua -h
=======
python main.py -h
>>>>>>> b7fed60b
```

Train ResNets-50 on the Kinetics-700 dataset (700 classes) with 4 CPU threads (for data loading).  
Batch size is 128.  
Save models at every 5 epochs.
All GPUs is used for the training.
If you want a part of GPUs, use ```CUDA_VISIBLE_DEVICES=...```.

```bash
python main.py --root_path ~/data --video_path kinetics_videos/jpg --annotation_path kinetics.json \
--result_path results --dataset kinetics --model resnet \
--model_depth 50 --n_classes 700 --batch_size 128 --n_threads 4 --checkpoint 5
```

Continue Training from epoch 101. (~/data/results/save_100.pth is loaded.)

```bash
python main.py --root_path ~/data --video_path kinetics_videos/jpg --annotation_path kinetics.json \
--result_path results --dataset kinetics --resume_path results/save_100.pth \
--model_depth 50 --n_classes 700 --batch_size 128 --n_threads 4 --checkpoint 5
```

Calculate top-5 class probabilities of each video using a trained model (~/data/results/save_200.pth.)  
Note that ```inference_batch_size``` should be small because actual batch size is calculated by ```inference_batch_size * (n_video_frames / inference_stride)```.

```bash
python main.py --root_path ~/data --video_path kinetics_videos/jpg --annotation_path kinetics.json \
--result_path results --dataset kinetics --resume_path results/save_200.pth \
--model_depth 50 --n_classes 700 --n_threads 4 --no_train --no_val --inference --output_topk 5 --inference_batch_size 1
```

<<<<<<< HEAD
Fine-tuning conv5_x and fc layers of a pretrained model (~/data/models/resnet-34-kinetics.pth) on UCF-101.
=======
Evaluate top-1 video accuracy of a recognition result (~/data/results/val.json).

```bash
python -m util_scripts.eval_accuracy ~/data/kinetics.json ~/data/results/val.json --subset val -k 1 --ignore
```

Fine-tune fc layers of a pretrained model (~/data/models/resnet-50-kinetics.pth) on UCF-101.
>>>>>>> b7fed60b

```bash
python main.py --root_path ~/data --video_path ucf101_videos/jpg --annotation_path ucf101_01.json \
--result_path results --dataset ucf101 --n_classes 101 --n_pretrain_classes 700 \
--pretrain_path models/resnet-50-kinetics.pth --ft_begin_module fc \
--model resnet --model_depth 50 --batch_size 128 --n_threads 4 --checkpoint 5
```<|MERGE_RESOLUTION|>--- conflicted
+++ resolved
@@ -1,38 +1,5 @@
 # 3D ResNets for Action Recognition
 
-<<<<<<< HEAD
-## Update (2018/2/21)
-
-Our paper "Can Spatiotemporal 3D CNNs Retrace the History of 2D CNNs and ImageNet?" is accepted to CVPR2018!  
-We update the paper information.
-
-## Update (2018/01/16)
-
-We uploaded some of fine-tuned models on UCF-101 and HMDB-51.
-
-* ResNeXt-101 fine-tuned on UCF-101 (split1)
-* ResNeXt-101 (64 frame inputs) fine-tuned on UCF-101 (split1)
-* ResNeXt-101 fine-tuned on HMDB-51 (split1)
-* ResNeXt-101 (64 frame inputs) fine-tuned on HMDB-51 (split1)
-
-## Update (2017/11/27)
-
-We published [a new paper](https://arxiv.org/abs/1711.09577) on arXiv.  
-We also added the following new models and their Kinetics pretrained models in this repository.  
-
-* ResNet-50, 101, 152, 200
-* Pre-activation ResNet-200
-* Wide ResNet-50
-* ResNeXt-101
-* DenseNet-121, 201
-
-In addition, we supported new datasets (UCF-101 and HDMB-51) and fine-tuning functions.
-
-Some minor changes are included.
-
-* Outputs are normalized by softmax in test.
-  * If you do not want to perform the normalization, please use ```--no_softmax_in_test``` option.
-=======
 ## Update (2020/4/10)
 
 We significantly updated our scripts. If you want to use older versions to reproduce our CVPR2018 paper, you should use the scripts in the CVPR2018 branch.
@@ -44,7 +11,6 @@
 * Supporting training and testing on the Moments in Time dataset.
 * Adding R(2+1)D models
 * Uploading 3D ResNet models trained on the Kinetics-700, Moments in Time, and STAIR-Actions datasets
->>>>>>> b7fed60b
 
 ## Summary
 
@@ -85,61 +51,6 @@
 ```
 
 ## Pre-trained models
-<<<<<<< HEAD
-
-Pre-trained models are available [here](https://drive.google.com/drive/folders/1zvl89AgFAApbH0At-gMuZSeQB_LpNP-M?usp=sharing).  
-All models are trained on Kinetics.  
-ResNeXt-101 achieved the best performance in our experiments. (See [paper](https://arxiv.org/abs/1711.09577) in details.)
-
-```misc
-resnet-18-kinetics.pth: --model resnet --model_depth 18 --resnet_shortcut A
-resnet-34-kinetics.pth: --model resnet --model_depth 34 --resnet_shortcut A
-resnet-34-kinetics-cpu.pth: CPU ver. of resnet-34-kinetics.pth
-resnet-50-kinetics.pth: --model resnet --model_depth 50 --resnet_shortcut B
-resnet-101-kinetics.pth: --model resnet --model_depth 101 --resnet_shortcut B
-resnet-152-kinetics.pth: --model resnet --model_depth 152 --resnet_shortcut B
-resnet-200-kinetics.pth: --model resnet --model_depth 200 --resnet_shortcut B
-preresnet-200-kinetics.pth: --model preresnet --model_depth 200 --resnet_shortcut B
-wideresnet-50-kinetics.pth: --model wideresnet --model_depth 50 --resnet_shortcut B --wide_resnet_k 2
-resnext-101-kinetics.pth: --model resnext --model_depth 101 --resnet_shortcut B --resnext_cardinality 32
-densenet-121-kinetics.pth: --model densenet --model_depth 121
-densenet-201-kinetics.pth: --model densenet --model_depth 201
-```
-
-Some of fine-tuned models on UCF-101 and HMDB-51 (split 1) are also available.
-
-```misc
-resnext-101-kinetics-ucf101_split1.pth: --model resnext --model_depth 101 --resnet_shortcut B --resnext_cardinality 32
-resnext-101-64f-kinetics-ucf101_split1.pth: --model resnext --model_depth 101 --resnet_shortcut B --resnext_cardinality 32 --sample_duration 64
-resnext-101-kinetics-hmdb51_split1.pth: --model resnext --model_depth 101 --resnet_shortcut B --resnext_cardinality 32
-resnext-101-64f-kinetics-hmdb51_split1.pth: --model resnext --model_depth 101 --resnet_shortcut B --resnext_cardinality 32 --sample_duration 64
-```
-
-### Performance of the models on Kinetics
-
-This table shows the averaged accuracies over top-1 and top-5 on Kinetics.
-
-| Method | Accuracies |
-|:---|:---:|
-| ResNet-18 | 66.1 |
-| ResNet-34 | 71.0 |
-| ResNet-50 | 72.2 |
-| ResNet-101 | 73.3 |
-| ResNet-152 | 73.7 |
-| ResNet-200 | 73.7 |
-| ResNet-200 (pre-act) | 73.4 |
-| Wide ResNet-50 | 74.7 |
-| ResNeXt-101 | 75.4 |
-| DenseNet-121 | 70.8 |
-| DenseNet-201 | 72.3 |
-
-## Requirements
-
-* [PyTorch](http://pytorch.org/)
-
-```bash
-conda install pytorch torchvision cuda80 -c soumith
-=======
 
 Pre-trained models are available [here](https://drive.google.com/open?id=1xbYbZ7rpyjftI_KCk6YuL-XrfQDz7Yd4).  
 All models are trained on Kinetics-700 (_K_), Moments in Time (_M_), STAIR-Actions (_S_), or merged datasets of them (_KM_, _KS_, _MS_, _KMS_).  
@@ -174,20 +85,10 @@
 
 ```bash
 conda install pytorch torchvision cudatoolkit=10.1 -c soumith
->>>>>>> b7fed60b
 ```
 
 * FFmpeg, FFprobe
 
-<<<<<<< HEAD
-```bash
-wget http://johnvansickle.com/ffmpeg/releases/ffmpeg-release-64bit-static.tar.xz
-tar xvf ffmpeg-release-64bit-static.tar.xz
-cd ./ffmpeg-3.3.3-64bit-static/; sudo cp ffmpeg ffprobe /usr/local/bin;
-```
-
-=======
->>>>>>> b7fed60b
 * Python 3
 
 ## Preparation
@@ -195,18 +96,6 @@
 ### ActivityNet
 
 * Download videos using [the official crawler](https://github.com/activitynet/ActivityNet/tree/master/Crawler).
-<<<<<<< HEAD
-* Convert from avi to jpg files using ```utils/video_jpg.py```
-
-```bash
-python utils/video_jpg.py avi_video_directory jpg_video_directory
-```
-
-* Generate fps files using ```utils/fps.py```
-
-```bash
-python utils/fps.py avi_video_directory jpg_video_directory
-=======
 * Convert from avi to jpg files using ```util_scripts/generate_video_jpgs.py```
 
 ```bash
@@ -217,32 +106,12 @@
 
 ```bash
 python -m util_scripts.add_fps_into_activitynet_json mp4_video_dir_path json_file_path
->>>>>>> b7fed60b
 ```
 
 ### Kinetics
 
 * Download videos using [the official crawler](https://github.com/activitynet/ActivityNet/tree/master/Crawler/Kinetics).
   * Locate test set in ```video_directory/test```.
-<<<<<<< HEAD
-* Convert from avi to jpg files using ```utils/video_jpg_kinetics.py```
-
-```bash
-python utils/video_jpg_kinetics.py avi_video_directory jpg_video_directory
-```
-
-* Generate n_frames files using ```utils/n_frames_kinetics.py```
-
-```bash
-python utils/n_frames_kinetics.py jpg_video_directory
-```
-
-* Generate annotation file in json format similar to ActivityNet using ```utils/kinetics_json.py```
-  * The CSV files (kinetics_{train, val, test}.csv) are included in the crawler.
-
-```bash
-python utils/kinetics_json.py train_csv_path val_csv_path test_csv_path dst_json_path
-=======
 * Convert from avi to jpg files using ```util_scripts/generate_video_jpgs.py```
 
 ```bash
@@ -254,31 +123,11 @@
 
 ```bash
 python -m util_scripts.kinetics_json csv_dir_path 700 jpg_video_dir_path jpg dst_json_path
->>>>>>> b7fed60b
 ```
 
 ### UCF-101
 
 * Download videos and train/test splits [here](http://crcv.ucf.edu/data/UCF101.php).
-<<<<<<< HEAD
-* Convert from avi to jpg files using ```utils/video_jpg_ucf101_hmdb51.py```
-
-```bash
-python utils/video_jpg_ucf101_hmdb51.py avi_video_directory jpg_video_directory
-```
-
-* Generate n_frames files using ```utils/n_frames_ucf101_hmdb51.py```
-
-```bash
-python utils/n_frames_ucf101_hmdb51.py jpg_video_directory
-```
-
-* Generate annotation file in json format similar to ActivityNet using ```utils/ucf101_json.py```
-  * ```annotation_dir_path``` includes classInd.txt, trainlist0{1, 2, 3}.txt, testlist0{1, 2, 3}.txt
-
-```bash
-python utils/ucf101_json.py annotation_dir_path
-=======
 * Convert from avi to jpg files using ```util_scripts/generate_video_jpgs.py```
 
 ```bash
@@ -290,31 +139,11 @@
 
 ```bash
 python -m util_scripts.ucf101_json annotation_dir_path jpg_video_dir_path dst_json_path
->>>>>>> b7fed60b
 ```
 
 ### HMDB-51
 
 * Download videos and train/test splits [here](http://serre-lab.clps.brown.edu/resource/hmdb-a-large-human-motion-database/).
-<<<<<<< HEAD
-* Convert from avi to jpg files using ```utils/video_jpg_ucf101_hmdb51.py```
-
-```bash
-python utils/video_jpg_ucf101_hmdb51.py avi_video_directory jpg_video_directory
-```
-
-* Generate n_frames files using ```utils/n_frames_ucf101_hmdb51.py```
-
-```bash
-python utils/n_frames_ucf101_hmdb51.py jpg_video_directory
-```
-
-* Generate annotation file in json format similar to ActivityNet using ```utils/hmdb51_json.py```
-  * ```annotation_dir_path``` includes brush_hair_test_split1.txt, ...
-
-```bash
-python utils/hmdb51_json.py annotation_dir_path
-=======
 * Convert from avi to jpg files using ```util_scripts/generate_video_jpgs.py```
 
 ```bash
@@ -326,7 +155,6 @@
 
 ```bash
 python -m util_scripts.hmdb51_json annotation_dir_path jpg_video_dir_path dst_json_path
->>>>>>> b7fed60b
 ```
 
 ## Running the code
@@ -349,11 +177,7 @@
 Confirm all options.
 
 ```bash
-<<<<<<< HEAD
-python main.lua -h
-=======
 python main.py -h
->>>>>>> b7fed60b
 ```
 
 Train ResNets-50 on the Kinetics-700 dataset (700 classes) with 4 CPU threads (for data loading).  
@@ -385,9 +209,6 @@
 --model_depth 50 --n_classes 700 --n_threads 4 --no_train --no_val --inference --output_topk 5 --inference_batch_size 1
 ```
 
-<<<<<<< HEAD
-Fine-tuning conv5_x and fc layers of a pretrained model (~/data/models/resnet-34-kinetics.pth) on UCF-101.
-=======
 Evaluate top-1 video accuracy of a recognition result (~/data/results/val.json).
 
 ```bash
@@ -395,7 +216,6 @@
 ```
 
 Fine-tune fc layers of a pretrained model (~/data/models/resnet-50-kinetics.pth) on UCF-101.
->>>>>>> b7fed60b
 
 ```bash
 python main.py --root_path ~/data --video_path ucf101_videos/jpg --annotation_path ucf101_01.json \
